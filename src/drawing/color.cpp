--- conflicted
+++ resolved
@@ -144,13 +144,6 @@
     }
 }
 
-<<<<<<< HEAD
-uint8_t GetRetroIndex(uint8_t which) { return which; }
-
-uint8_t GetTranslateIndex(uint8_t which) { return which; }
-
-=======
->>>>>>> 4e9527c9
 uint8_t GetTranslateColorShade(uint8_t color, uint8_t shade) {
     return (17 - shade) + (color * 16);
 }
