--- conflicted
+++ resolved
@@ -358,15 +358,9 @@
 const ResourceFile::ExtractedResource kPluginFiles[] = {
     { "PICT",   "pictures",                     "png",      convert_pict},
     { "NLRP",   "replays",                      "NLRP",     convert_nlrp },
-<<<<<<< HEAD
     { "SMIV",   "sprites",                      "json",     convert_smiv },
-    { "STR#",   "strings",                      "STR#",     convert_str},
-    { "TEXT",   "text",                         "txt",      convert_text},
-=======
-    { "SMIV",   "sprites",                      "json",     verbatim },
     { "STR#",   "strings",                      "json",     convert_str },
     { "TEXT",   "text",                         "txt",      convert_text },
->>>>>>> 38c0276a
     { "bsob",   "objects",                      "bsob",     verbatim},
     { "nlAG",   "scenario-info",                "nlAG",     verbatim},
     { "obac",   "object-actions",               "obac",     verbatim},
@@ -380,11 +374,7 @@
 
 const char kFactoryScenario[] = "com.biggerplanet.ares";
 const char kDownloadBase[] = "http://downloads.arescentral.org";
-<<<<<<< HEAD
-const char kVersion[] = "10\n";
-=======
 const char kVersion[] = "11\n";
->>>>>>> 38c0276a
 
 const char kPluginVersionFile[] = "data/version";
 const char kPluginVersion[] = "1\n";
