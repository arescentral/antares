// Copyright (C) 1997, 1999-2001, 2008 Nathan Lamont
// Copyright (C) 2008-2012 The Antares Authors
//
// This file is part of Antares, a tactical space combat game.
//
// Antares is free software: you can redistribute it and/or modify it
// under the terms of the Lesser GNU General Public License as published
// by the Free Software Foundation, either version 3 of the License, or
// (at your option) any later version.
//
// Antares is distributed in the hope that it will be useful, but
// WITHOUT ANY WARRANTY; without even the implied warranty of
// MERCHANTABILITY or FITNESS FOR A PARTICULAR PURPOSE.  See the GNU
// Lesser General Public License for more details.
//
// You should have received a copy of the GNU Lesser General Public
// License along with Antares.  If not, see http://www.gnu.org/licenses/

#include "data/extractor.hpp"

#include <fcntl.h>
#include <stdint.h>
#include <rezin/rezin.hpp>
#include <sfz/sfz.hpp>
#include <zipxx/zipxx.hpp>

#include "data/replay.hpp"
#include "drawing/pix-map.hpp"
#include "math/geometry.hpp"
#include "net/http.hpp"

using rezin::AppleDouble;
using rezin::Options;
using rezin::ResourceEntry;
using rezin::ResourceFork;
using rezin::ResourceType;
using rezin::Sound;
using rezin::StringList;
using rezin::aiff;
using sfz::Bytes;
using sfz::BytesSlice;
using sfz::Exception;
using sfz::Json;
using sfz::MappedFile;
using sfz::ScopedFd;
using sfz::Sha1;
using sfz::String;
using sfz::StringMap;
using sfz::StringSlice;
using sfz::WriteTarget;
using sfz::dec;
using sfz::format;
using sfz::makedirs;
using sfz::quote;
using sfz::range;
using sfz::read;
using sfz::tree_digest;
using sfz::write;
using std::unique_ptr;
using std::vector;
using zipxx::ZipArchive;
using zipxx::ZipFileReader;

namespace macroman = sfz::macroman;
namespace path = sfz::path;
namespace utf8 = sfz::utf8;

namespace antares {

namespace {

bool verbatim(StringSlice, int16_t, BytesSlice data, WriteTarget out) {
    write(out, data);
    return true;
}

enum {
    THE_STARS_HAVE_EARS = 600,
    WHILE_THE_IRON_IS_HOT = 605,
    SPACE_RACE_THE_MUSICAL = 623,
};

int32_t nlrp_chapter(int16_t id) {
    switch (id) {
      case THE_STARS_HAVE_EARS:
        return 4;
      case WHILE_THE_IRON_IS_HOT:
        return 6;
      case SPACE_RACE_THE_MUSICAL:
        return 26;
    };
    throw Exception(format("invalid replay ID {0}", id));
}

bool convert_nlrp(StringSlice, int16_t id, BytesSlice data, WriteTarget out) {
    ReplayData replay;
    replay.chapter_id = nlrp_chapter(id);
    read(data, replay.global_seed);

    int correction = 0;
    uint32_t keys = 0;
    while (!data.empty()) {
        const uint32_t ticks = read<uint32_t>(data) + correction;
        const uint32_t new_keys = read<uint32_t>(data);
        const uint32_t keys_down = new_keys & ~keys;
        const uint32_t keys_up = keys & ~new_keys;

        for (int i = 0; i < 19; ++i) {
            if (keys_down & (1 << i)) {
                replay.key_down(i);
            }
            if (keys_up & (1 << i)) {
                replay.key_up(i);
            }
        }
        replay.wait(ticks);

        correction = 1;
        keys = new_keys;
    }

    write(out, replay);
    return true;
}

bool convert_pict(StringSlice, int16_t, BytesSlice data, WriteTarget out) {
    rezin::Picture pict(data);
    if ((pict.version() == 2) && (pict.is_raster())) {
        write(out, png(pict));
        return true;
    }
    return false;
}

bool convert_str(StringSlice, int16_t, BytesSlice data, WriteTarget out) {
    Options options;
    StringList list(data, options);
    String string(pretty_print(json(list)));
    write(out, utf8::encode(string));
    return true;
}

bool convert_text(StringSlice, int16_t, BytesSlice data, WriteTarget out) {
    Options options;
    String string(options.decode(data));
    write(out, utf8::encode(string));
    return true;
}

bool convert_snd(StringSlice, int16_t, BytesSlice data, WriteTarget out) {
    Sound snd(data);
    write(out, aiff(snd));
    return true;
}

String convert_frame(StringSlice dir, int16_t id, BytesSlice data,
        PixMap& pix, uint32_t i, uint32_t size) {
    auto width = pix.size().width;
    auto height = pix.size().height;

    pix.fill(RgbColor::kClear);
    for (auto y: range(height)) {
        for (auto x: range(width)) {
            uint8_t byte = read<uint8_t>(data);
            if (byte) {
                pix.set(x, y, RgbColor::at(byte));
            }
        }
    }

    Bytes pix_out;
    write(pix_out, pix);
    String output;
    String local_path;
    if (size > 1) {
        local_path.assign(format("sprites/{0}/{1}/image.png", id, dec(i, 2)));
    } else {
        local_path.assign(format("sprites/{0}/image.png", id));
    }
    output.assign(format("{0}/{1}", path::dirname(dir), local_path));
    makedirs(path::dirname(output), 0755);
    ScopedFd fd(open(output, O_WRONLY | O_CREAT | O_TRUNC, 0644));
    write(fd, pix_out.data(), pix_out.size());
    return local_path;
}

String convert_overlay(StringSlice dir, int16_t id, BytesSlice data,
        PixMap& pix, uint32_t i, uint32_t size) {
    auto width = pix.size().width;
    auto height = pix.size().height;

    int white_count = 0;
    int pixel_count = 0;
    for (auto b: data) {
        if (b) {
            ++pixel_count;
            if (b < 0x10) {
                ++white_count;
            }
        }
    }

    // If more than 1/3 of the opaque pixels in the frame are in the
    // 'white' band of the color table, then colorize all opaque
    // (non-0x00) pixels.  Otherwise, only colors pixels which are
    // opaque and outside of the white band (0x01..0x0F).
    const uint8_t color_mask = (white_count > (pixel_count / 3)) ? 0xFF : 0xF0;
    for (auto y: range(height)) {
        for (auto x: range(width)) {
            uint8_t byte = read<uint8_t>(data);
            if (byte & color_mask) {
                byte = (byte & 0x0f) | 0x10;
                uint8_t value = RgbColor::at(byte).red;
                pix.set(x, y, RgbColor(value, 0, 0));
            } else {
                pix.set(x, y, RgbColor::kClear);
            }
        }
    }

    Bytes pix_out;
    write(pix_out, pix);
    String output;
    String local_path;
    if (size > 1) {
        local_path.assign(format("sprites/{0}/{1}/overlay.png", id, dec(i, 2)));
    } else {
        local_path.assign(format("sprites/{0}/overlay.png", id));
    }
    output.assign(format("{0}/{1}", path::dirname(dir), local_path));
    makedirs(path::dirname(output), 0755);
    ScopedFd fd(open(output, O_WRONLY | O_CREAT | O_TRUNC, 0644));
    write(fd, pix_out.data(), pix_out.size());
    return local_path;
}

bool convert_smiv(StringSlice dir, int16_t id, BytesSlice data, WriteTarget out) {
    BytesSlice header = data;
    header.shift(4);
    uint32_t size = read<uint32_t>(header);
    vector<Json> frames;
    for (auto i: range(size)) {
        static_cast<void>(i);
        uint32_t offset = read<uint32_t>(header);
        BytesSlice frame_data = data.slice(offset);
        StringMap<Json> frame;
        auto width = read<uint16_t>(frame_data);
        auto height = read<uint16_t>(frame_data);
        frame["x-offset"] = Json::number(read<int16_t>(frame_data));
        frame["y-offset"] = Json::number(read<int16_t>(frame_data));
        frame_data = frame_data.slice(0, width * height);
        ArrayPixMap pix(width, height);
        frame["image"] = Json::string(convert_frame(dir, id, frame_data, pix, i, size));
        frame["overlay"] = Json::string(convert_overlay(dir, id, frame_data, pix, i, size));

        frames.push_back(Json::object(frame));
    }

    String string(pretty_print(Json::array(frames)));
    write(out, utf8::encode(string));
    return true;
}

struct ResourceFile {
    const char* path;
    struct ExtractedResource {
        const char* resource;
        const char* output_directory;
        const char* output_extension;
        bool (*convert)(StringSlice dir, int16_t id, BytesSlice data, WriteTarget out);
    } resources[16];
};

const ResourceFile kResourceFiles[] = {
    {
        "__MACOSX/Ares 1.2.0 ƒ/Ares Data ƒ/._Ares Interfaces",
        {
            { "PICT",  "pictures",           "png",   convert_pict },
            { "STR#",  "strings",            "json",  convert_str },
            { "TEXT",  "text",               "txt",   convert_text },
            { "intr",  "interfaces",         "intr",  verbatim },
            { "nlFD",  "font-descriptions",  "nlFD",  verbatim },
            { "nlFM",  "font-bitmaps",       "nlFM",  verbatim },
        },
    },
    {
        "__MACOSX/Ares 1.2.0 ƒ/Ares Data ƒ/._Ares Scenarios",
        {
            { "PICT",  "pictures",                  "png",   convert_pict },
            { "STR#",  "strings",                   "json",  convert_str },
            { "TEXT",  "text",                      "txt",   convert_text },
            { "bsob",  "objects",                   "bsob",  verbatim },
            { "nlAG",  "scenario-info",             "nlAG",  verbatim },
            { "obac",  "object-actions",            "obac",  verbatim },
            { "race",  "races",                     "race",  verbatim },
            { "snbf",  "scenario-briefing-points",  "snbf",  verbatim },
            { "sncd",  "scenario-conditions",       "sncd",  verbatim },
            { "snit",  "scenario-initial-objects",  "snit",  verbatim },
            { "snro",  "scenarios",                 "snro",  verbatim },
        },
    },
    {
        "__MACOSX/Ares 1.2.0 ƒ/Ares Data ƒ/._Ares Sounds",
        {
            { "snd ",  "sounds",  "aiff",  convert_snd },
        },
    },
    {
        "__MACOSX/Ares 1.2.0 ƒ/Ares Data ƒ/._Ares Sprites",
        {
            { "SMIV",  "sprites",  "json",  convert_smiv },
        },
    },
    {
        "__MACOSX/Ares 1.2.0 ƒ/._Ares",
        {
            { "PICT",  "pictures",        "png",   convert_pict },
            { "NLRP",  "replays",         "NLRP",  convert_nlrp },
            { "STR#",  "strings",         "json",  convert_str },
            { "TEXT",  "text",            "txt",   convert_text },
            { "rot ",  "rotation-table",  "rot ",  verbatim },
        },
    },
};

const ResourceFile::ExtractedResource kPluginFiles[] = {
    { "PICT",   "pictures",                     "png",      convert_pict},
    { "NLRP",   "replays",                      "NLRP",     convert_nlrp },
<<<<<<< HEAD
    { "SMIV",   "sprites",                      "json",     convert_smiv },
    { "STR#",   "strings",                      "STR#",     verbatim},
    { "TEXT",   "text",                         "txt",      verbatim},
=======
    { "SMIV",   "sprites",                      "SMIV",     verbatim },
    { "STR#",   "strings",                      "STR#",     convert_str},
    { "TEXT",   "text",                         "txt",      convert_text},
>>>>>>> 1bddd82b
    { "bsob",   "objects",                      "bsob",     verbatim},
    { "intr",   "interfaces",                   "intr",     verbatim},
    { "nlAG",   "scenario-info",                "nlAG",     verbatim},
    { "obac",   "object-actions",               "obac",     verbatim},
    { "race",   "races",                        "race",     verbatim},
    { "snbf",   "scenario-briefing-points",     "snbf",     verbatim},
    { "sncd",   "scenario-conditions",          "sncd",     verbatim},
    { "snd ",   "sounds",                       "aiff",     convert_snd },
    { "snit",   "scenario-initial-objects",     "snit",     verbatim},
    { "snro",   "scenarios",                    "snro",     verbatim},
};

const char kFactoryScenario[] = "com.biggerplanet.ares";
const char kDownloadBase[] = "http://downloads.arescentral.org";
<<<<<<< HEAD
const char kVersion[] = "5\n";
=======
const char kVersion[] = "6\n";
>>>>>>> 1bddd82b

const char kPluginVersionFile[] = "data/version";
const char kPluginVersion[] = "1\n";
const char kPluginIdentifierFile[] = "data/identifier";

void check_version(ZipArchive& archive, StringSlice expected) {
    ZipFileReader version_file(archive, kPluginVersionFile);
    String actual(utf8::decode(version_file.data()));
    if (actual != expected) {
        throw Exception(format("unsupported plugin version {0}", quote(actual)));
    }
}

void read_identifier(ZipArchive& archive, String& out) {
    ZipFileReader identifier_file(archive, kPluginIdentifierFile);
    String actual(utf8::decode(identifier_file.data()));
    if (actual.at(actual.size() - 1) != '\n') {
        throw Exception(format("missing newline in plugin identifier {0}", quote(actual)));
    }
    out.assign(actual.slice(0, actual.size() - 1));
}

void check_identifier(ZipArchive& archive, StringSlice expected) {
    String actual;
    read_identifier(archive, actual);
    if (expected != actual) {
        throw Exception(format("mismatch in plugin identifier {0}", quote(actual)));
    }
}

}  // namespace

DataExtractor::Observer::~Observer() { }

DataExtractor::DataExtractor(
        const StringSlice& downloads_dir, const StringSlice& output_dir):
        _downloads_dir(downloads_dir),
        _output_dir(output_dir),
        _scenario(kFactoryScenario) { }

void DataExtractor::set_scenario(sfz::StringSlice scenario) {
    _scenario.assign(scenario);
}

void DataExtractor::set_plugin_file(StringSlice path) {
    String found_scenario;
    {
        // Make sure that the provided file is actually an archive that
        // will be usable as a plugin, then get its identifier.
        ZipArchive archive(path, 0);
        check_version(archive, kPluginVersion);
        read_identifier(archive, found_scenario);
    }

    // Copy it to $DOWNLOADS/$IDENTIFIER.antaresplugin.  This is where
    // extract_scenario() will expect it later.
    String out_path(format("{0}/{1}.antaresplugin", _downloads_dir, found_scenario));
    if (path != out_path) {
        makedirs(path::dirname(out_path), 0755);
        MappedFile file(path);
        ScopedFd fd(open(out_path, O_WRONLY | O_CREAT | O_TRUNC, 0644));
        write(fd, file.data());
    }
    String scenario_dir(format("{0}/{1}", _output_dir, found_scenario));
    if (path::exists(scenario_dir)) {
        rmtree(scenario_dir);
    }

    swap(_scenario, found_scenario);
}

bool DataExtractor::current() const {
    return scenario_current(_scenario)
        && scenario_current(kFactoryScenario);
}

void DataExtractor::extract(Observer* observer) const {
    extract_factory_scenario(observer);
    extract_plugin_scenario(observer);
}

void DataExtractor::extract_factory_scenario(Observer* observer) const {
    if (!scenario_current(kFactoryScenario)) {
        download(observer, kDownloadBase, "Ares", "1.2.0",
                (Sha1::Digest){{0x246c393c, 0xa598af68, 0xa58cfdd1, 0x8e1601c1, 0xf4f30931}});
        download(observer, kDownloadBase, "Antares-Music", "0.3.0",
                (Sha1::Digest){{0x9a1ceb4e, 0x2e0d4e7d, 0x61ed9934, 0x1274355e, 0xd8238bc4}});
        download(observer, kDownloadBase, "Antares-Text", "0.6.2",
                (Sha1::Digest){{0xc68ba13f, 0x02a1c9c4, 0xdaa498d3, 0x32caff3f, 0x7f6367a6}});

        String scenario_dir(format("{0}/{1}", _output_dir, kFactoryScenario));
        rmtree(scenario_dir);
        extract_original(observer, "Ares-1.2.0.zip");
        extract_supplemental(observer, "Antares-Music-0.3.0.zip");
        extract_supplemental(observer, "Antares-Text-0.6.2.zip");
        write_version(kFactoryScenario);
    }
}

void DataExtractor::extract_plugin_scenario(Observer* observer) const {
    if ((_scenario != kFactoryScenario) && !scenario_current(_scenario)) {
        String scenario_dir(format("{0}/{1}", _output_dir, _scenario));
        rmtree(scenario_dir);
        extract_plugin(observer);
        write_version(_scenario);
    }
}

bool DataExtractor::scenario_current(sfz::StringSlice scenario) const {
    String path(format("{0}/{1}/version", _output_dir, scenario));
    BytesSlice version(kVersion);
    try {
        MappedFile file(path);
        return file.data() == version;
    } catch (Exception& e) {
        return false;
    }
}

void DataExtractor::download(Observer* observer, const StringSlice& base, const StringSlice& name,
        const StringSlice& version, const Sha1::Digest& expected_digest) const {
    String full_path(format("{0}/{1}-{2}.zip", _downloads_dir, name, version));

    // Don't download `file` if it has already been downloaded.  If there is a regular file at
    // `full_path` and it has the expected digest, then return without doing anything.  Otherwise,
    // delete whatever's there (if anything).
    if (path::exists(full_path)) {
        if (path::isfile(full_path)) {
            MappedFile file(full_path);
            Sha1 sha;
            write(sha, file.data());
            if (sha.digest() == expected_digest) {
                return;
            }
        }
        rmtree(full_path);
    }

    String url(format("{0}/{1}/{1}-{2}.zip", base, name, version));

    String status(format("Downloading {0}-{1}.zip...", name, version));
    observer->status(status);

    // Download the file from `url`.  Check its digest when it has been downloaded; if it is not
    // the right file, then throw an exception without writing it to disk.  Otherwise, write it to
    // disk.
    Bytes download;
    http::get(url, download);
    Sha1 sha;
    write(sha, download);
    if (sha.digest() != expected_digest) {
        throw Exception(format("Downloaded {0}, size={1} but it didn't have the right digest.",
                quote(url), download.size()));
    }

    // If we got the file, write it out at `full_path`.
    makedirs(path::dirname(full_path), 0755);
    ScopedFd fd(open(full_path, O_WRONLY | O_CREAT | O_EXCL, 0644));
    write(fd, download.data(), download.size());
}

void DataExtractor::write_version(sfz::StringSlice scenario_identifier) const {
    String path(format("{0}/{1}/version", _output_dir, scenario_identifier));
    makedirs(path::dirname(path), 0755);
    ScopedFd fd(open(path, O_WRONLY | O_CREAT | O_TRUNC, 0644));
    BytesSlice version(kVersion);
    write(fd, version);
}

void DataExtractor::extract_original(Observer* observer, const StringSlice& file) const {
    String status(format("Extracting {0}...", file));
    observer->status(status);
    String full_path(format("{0}/{1}", _downloads_dir, file));
    ZipArchive archive(full_path, 0);

    rezin::Options options;
    options.line_ending = rezin::Options::CR;

    for (const ResourceFile& resource_file: kResourceFiles) {
        String path(utf8::decode(resource_file.path));
        ZipFileReader file(archive, path);
        AppleDouble apple_double(file.data());
        ResourceFork rsrc(apple_double.at(AppleDouble::RESOURCE_FORK), options);

        for (const ResourceFile::ExtractedResource& conversion: resource_file.resources) {
            if (!conversion.resource) {
                continue;
            }

            const ResourceType& type = rsrc.at(conversion.resource);
            for (const ResourceEntry& entry: type) {
                Bytes data;
                String output(format("{0}/com.biggerplanet.ares/{1}/{2}.{3}",
                            _output_dir, conversion.output_directory, entry.id(),
                            conversion.output_extension));
                if (conversion.convert(path::dirname(output), entry.id(), entry.data(), data)) {
                    makedirs(path::dirname(output), 0755);
                    ScopedFd fd(open(output, O_WRONLY | O_CREAT | O_TRUNC, 0644));
                    write(fd, data.data(), data.size());
                }
            }
        }
    }
}

void DataExtractor::extract_supplemental(Observer* observer, const StringSlice& file) const {
    String status(format("Extracting {0}...", file));
    observer->status(status);
    String full_path(format("{0}/{1}", _downloads_dir, file));
    ZipArchive archive(full_path, 0);

    for (size_t i: range(archive.size())) {
        ZipFileReader file(archive, i);

        // Ignore directories.
        if (file.path().rfind('/') == (file.path().size() - 1)) {
            continue;
        }

        // Ignore files in the root.
        size_t slash = file.path().find('/');
        if (slash == String::npos) {
            continue;
        }

        StringSlice input = file.path().slice(slash + 1);
        if ((input == "README") || (input == "COPYING")) {
            continue;
        }

        String output(format("{0}/com.biggerplanet.ares/{1}",
                _output_dir, file.path().slice(slash + 1)));
        makedirs(path::dirname(output), 0755);
        ScopedFd fd(open(output, O_WRONLY | O_CREAT | O_TRUNC, 0644));
        write(fd, file.data());
    }
}

void DataExtractor::extract_plugin(Observer* observer) const {
    String file(format("{0}.antaresplugin", _scenario));
    String status(format("Extracting {0}...", file));
    observer->status(status);
    String full_path(format("{0}/{1}", _downloads_dir, file));
    ZipArchive archive(full_path, 0);

    rezin::Options options;
    options.line_ending = rezin::Options::CR;

    check_version(archive, kPluginVersion);
    check_identifier(archive, _scenario);

    for (size_t i: range(archive.size())) {
        ZipFileReader file(archive, i);
        StringSlice path = file.path();

        // Skip directories and special files.
        if ((path.rfind("/") == (path.size() - 1))
            || (path == kPluginIdentifierFile)
            || (path == kPluginVersionFile)) {
            continue;
        }

        // Parse path into "data/$TYPE/$ID etc.".
        StringSlice data;
        StringSlice resource_type_slice;
        StringSlice id_slice;
        int16_t id;
        if (!partition(data, "/", path) || (data != "data")
                || !partition(resource_type_slice, "/", path)
                || !partition(id_slice, " ", path)
                || !string_to_int(id_slice, id)
                || (path.find('/') != StringSlice::npos)) {
            throw Exception(format("bad plugin file {0}", quote(file.path())));
        }

        String resource_type(resource_type_slice);
        if (resource_type.size() < 4) {
            resource_type.resize(4, ' ');
        }

        for (const ResourceFile::ExtractedResource& conversion: kPluginFiles) {
            if (conversion.resource == resource_type) {
                Bytes data;
                String output(format("{0}/{1}/{2}/{3}.{4}",
                            _output_dir, _scenario, conversion.output_directory, id,
                            conversion.output_extension));
                if (conversion.convert(path::dirname(output), id, file.data(), data)) {
                    makedirs(path::dirname(output), 0755);
                    ScopedFd fd(open(output, O_WRONLY | O_CREAT | O_TRUNC, 0644));
                    write(fd, data.data(), data.size());
                }
                goto next;
            }
        }

        throw Exception(format("unknown resource type {0}", quote(resource_type)));

next:   ;  // labeled continue.
    }
}

}  // namespace antares<|MERGE_RESOLUTION|>--- conflicted
+++ resolved
@@ -326,15 +326,9 @@
 const ResourceFile::ExtractedResource kPluginFiles[] = {
     { "PICT",   "pictures",                     "png",      convert_pict},
     { "NLRP",   "replays",                      "NLRP",     convert_nlrp },
-<<<<<<< HEAD
     { "SMIV",   "sprites",                      "json",     convert_smiv },
-    { "STR#",   "strings",                      "STR#",     verbatim},
-    { "TEXT",   "text",                         "txt",      verbatim},
-=======
-    { "SMIV",   "sprites",                      "SMIV",     verbatim },
     { "STR#",   "strings",                      "STR#",     convert_str},
     { "TEXT",   "text",                         "txt",      convert_text},
->>>>>>> 1bddd82b
     { "bsob",   "objects",                      "bsob",     verbatim},
     { "intr",   "interfaces",                   "intr",     verbatim},
     { "nlAG",   "scenario-info",                "nlAG",     verbatim},
@@ -349,11 +343,7 @@
 
 const char kFactoryScenario[] = "com.biggerplanet.ares";
 const char kDownloadBase[] = "http://downloads.arescentral.org";
-<<<<<<< HEAD
-const char kVersion[] = "5\n";
-=======
 const char kVersion[] = "6\n";
->>>>>>> 1bddd82b
 
 const char kPluginVersionFile[] = "data/version";
 const char kPluginVersion[] = "1\n";
