--- conflicted
+++ resolved
@@ -41,15 +41,10 @@
 };
 
 static int accept(void* userdata, ne_request* req, const ne_status* st) {
-<<<<<<< HEAD
-    ne_userdata* u = reinterpret_cast<ne_userdata*>(userdata);
-    auto len = ne_get_response_header(req, "Content-Length");
+    ne_userdata* u   = reinterpret_cast<ne_userdata*>(userdata);
+    auto         len = ne_get_response_header(req, "Content-Length");
     (void)u;
     (void)len;
-=======
-    ne_userdata* u   = reinterpret_cast<ne_userdata*>(userdata);
-    auto         len = ne_get_response_header(req, "Content-Length");
->>>>>>> b8ff6998
     return true;
 }
 
