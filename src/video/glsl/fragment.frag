// Copyright (C) 1997, 1999-2001, 2008 Nathan Lamont
// Copyright (C) 2015 The Antares Authors
//
// This file is part of Antares, a tactical space combat game.
//
// Antares is free software: you can redistribute it and/or modify it
// under the terms of the Lesser GNU General Public License as published
// by the Free Software Foundation, either version 3 of the License, or
// (at your option) any later version.
//
// Antares is distributed in the hope that it will be useful, but
// WITHOUT ANY WARRANTY; without even the implied warranty of
// MERCHANTABILITY or FITNESS FOR A PARTICULAR PURPOSE.  See the GNU
// Lesser General Public License for more details.
//
// You should have received a copy of the GNU Lesser General Public
// License along with Antares.  If not, see http://www.gnu.org/licenses/

#version 330 core

in vec2 uv;
in vec4 color;
in vec2 screen_position;

out vec4 frag_color;

uniform int            color_mode;
uniform sampler2DRect  sprite;
uniform sampler2D      static_image;
uniform float          static_fraction;
uniform vec2           unit;
uniform vec4           outline_color;
uniform int            seed;

const int FILL_MODE            = 0;
const int DITHER_MODE          = 1;
const int DRAW_SPRITE_MODE     = 2;
const int TINT_SPRITE_MODE     = 3;
const int STATIC_SPRITE_MODE   = 4;
const int OUTLINE_SPRITE_MODE  = 5;

void main() {
    vec4 sprite_color = texture(sprite, uv);
    if (color_mode == FILL_MODE) {
        frag_color = color;
    } else if (color_mode == DITHER_MODE) {
        if (mod(floor(screen_position.s) + floor(screen_position.t), 2) == 1) {
            frag_color = color;
        } else {
            frag_color = vec4(0, 0, 0, 0);
        }
    } else if (color_mode == DRAW_SPRITE_MODE) {
        frag_color = sprite_color;
    } else if (color_mode == TINT_SPRITE_MODE) {
        frag_color = color * sprite_color;
    } else if (color_mode == STATIC_SPRITE_MODE) {
        vec2 uv2 = (screen_position + vec2(seed / 256, seed)) * vec2(1.0/256, 1.0/256);
<<<<<<< HEAD
        vec4 static_color = texture(static_image, uv2);
=======
        vec4 static_color = texture2D(static_image, uv2).rrrg;
>>>>>>> 6cef62c9
        if (static_color.w <= static_fraction) {
            vec4 sprite_alpha = vec4(1, 1, 1, sprite_color.w);
            frag_color = color * sprite_alpha;
        } else {
            frag_color = sprite_color;
        }
    } else if (color_mode == OUTLINE_SPRITE_MODE) {
        float neighborhood =
                texture(sprite, uv + vec2(-unit.s, -unit.t)).w +
                texture(sprite, uv + vec2(-unit.s,       0)).w +
                texture(sprite, uv + vec2(-unit.s,  unit.t)).w +
                texture(sprite, uv + vec2(      0, -unit.t)).w +
                texture(sprite, uv + vec2(      0,  unit.t)).w +
                texture(sprite, uv + vec2( unit.s, -unit.t)).w +
                texture(sprite, uv + vec2( unit.s,       0)).w +
                texture(sprite, uv + vec2( unit.s,  unit.t)).w;
        if (sprite_color.w > (neighborhood / 8)) {
            frag_color = outline_color;
        } else if (sprite_color.w > 0) {
            frag_color = color;
        } else {
            frag_color = vec4(0, 0, 0, 0);
        }
    }
}<|MERGE_RESOLUTION|>--- conflicted
+++ resolved
@@ -55,11 +55,7 @@
         frag_color = color * sprite_color;
     } else if (color_mode == STATIC_SPRITE_MODE) {
         vec2 uv2 = (screen_position + vec2(seed / 256, seed)) * vec2(1.0/256, 1.0/256);
-<<<<<<< HEAD
-        vec4 static_color = texture(static_image, uv2);
-=======
-        vec4 static_color = texture2D(static_image, uv2).rrrg;
->>>>>>> 6cef62c9
+        vec4 static_color = texture(static_image, uv2).rrrg;
         if (static_color.w <= static_fraction) {
             vec4 sprite_alpha = vec4(1, 1, 1, sprite_color.w);
             frag_color = color * sprite_alpha;
