// Copyright (C) 1997, 1999-2001, 2008 Nathan Lamont
// Copyright (C) 2008-2012 The Antares Authors
//
// This file is part of Antares, a tactical space combat game.
//
// Antares is free software: you can redistribute it and/or modify it
// under the terms of the Lesser GNU General Public License as published
// by the Free Software Foundation, either version 3 of the License, or
// (at your option) any later version.
//
// Antares is distributed in the hope that it will be useful, but
// WITHOUT ANY WARRANTY; without even the implied warranty of
// MERCHANTABILITY or FITNESS FOR A PARTICULAR PURPOSE.  See the GNU
// Lesser General Public License for more details.
//
// You should have received a copy of the GNU Lesser General Public
// License along with Antares.  If not, see http://www.gnu.org/licenses/

#include "ui/screens/debriefing.hpp"

#include <vector>
#include <sfz/sfz.hpp>

#include "data/resource.hpp"
#include "data/string-list.hpp"
#include "drawing/color.hpp"
#include "drawing/interface.hpp"
#include "drawing/shapes.hpp"
#include "drawing/styled-text.hpp"
#include "drawing/text.hpp"
#include "game/globals.hpp"
#include "game/time.hpp"
#include "sound/fx.hpp"
#include "ui/card.hpp"
#include "video/driver.hpp"

using sfz::Bytes;
using sfz::Exception;
using sfz::PrintItem;
using sfz::String;
using sfz::dec;
using sfz::format;
using std::unique_ptr;
using std::vector;

namespace utf8 = sfz::utf8;

namespace antares {

namespace {

const int64_t kTypingDelay = 1e6 / 20;
const int kScoreTableHeight = 120;
const int kTextWidth = 300;

void string_replace(String* s, const String& in, const PrintItem& out) {
    size_t index = s->find(in);
    while (index != String::npos) {
        String out_string;
        out.print_to(out_string);
        s->replace(index, in.size(), out_string);
        index = s->find(in, index + 1);
    }
}

LabeledRect interface_item(const Rect& text_bounds) {
    return LabeledRect(0, text_bounds, {2001, 29}, GOLD, kLarge);
}

Rect pix_bounds(const InterfaceItem& item) {
    Rect r;
    GetAnyInterfaceItemGraphicBounds(item, &r);
    return r;
}

int score_low_target(double yours, double par, double value) {
    if (par == 0) {
        return (yours == 0) ? value : 0;
    }
    const double ratio = yours / par;
    if (ratio <= 1.0) {
        return value * std::min(2.0, (3 - (2 * ratio)));
    } else {
        return value * std::max(0.0, 2 - ratio);
    }
}

int score_high_target(double yours, double par, double value) {
    if (par == 0) {
        return (yours == 0) ? value : (value * 2);
    }
    const double ratio = yours / par;
    if (ratio >= 1.0) {
        return value * std::min(2.0, ratio);
    } else {
        return value * std::max(0.0, ratio * 2 - 1);
    }
}

int score(
        int your_length, int par_length, int your_loss, int par_loss, int your_kill,
        int par_kill) {
    int score = 0;
    score += score_low_target(your_length, par_length, 50);
    score += score_low_target(your_loss, par_loss, 30);
    score += score_high_target(your_kill, par_kill, 20);
    return score;
}

unique_ptr<StyledText> style_score_text(String text) {
    unique_ptr<StyledText> result(new StyledText(button_font));
    result->set_fore_color(GetRGBTranslateColorShade(GOLD, VERY_LIGHT));
    result->set_back_color(GetRGBTranslateColorShade(GOLD, DARKEST));
    result->set_retro_text(text);
    return result;
}

}  // namespace

DebriefingScreen::DebriefingScreen(int text_id) :
        _state(DONE),
        _next_update(0),
        _typed_chars(0),
        _data_item(initialize(text_id, false)) { }

DebriefingScreen::DebriefingScreen(
        int text_id, int your_length, int par_length, int your_loss, int par_loss,
        int your_kill, int par_kill):
        _state(TYPING),
        _next_update(0),
        _typed_chars(0),
        _data_item(initialize(text_id, true)) {

    Rect score_area = _message_bounds;
    score_area.top = score_area.bottom - kScoreTableHeight;

    _score = style_score_text(build_score_text(
                your_length, par_length, your_loss, par_loss, your_kill, par_kill));
    _score->set_tab_width(60);
    _score->wrap_to(_message_bounds.width(), 0, 2);
    _score_bounds = Rect(0, 0, _score->auto_width(), _score->height());
    _score_bounds.center_in(score_area);

    _score_bounds.offset(_pix_bounds.left, _pix_bounds.top);
}

void DebriefingScreen::become_front() {
    _typed_chars = 0;
    if (_state == TYPING) {
        _next_update = now_usecs() + kTypingDelay;
    } else {
        _next_update = 0;
    }
}

void DebriefingScreen::resign_front() {
}

void DebriefingScreen::draw() const {
    next()->draw();
<<<<<<< HEAD
    Rects().fill(_pix_bounds, RgbColor::kBlack);
    _score->draw_range(_score_bounds, 0, _typed_chars);
=======
    VideoDriver::driver()->fill_rect(_pix_bounds, RgbColor::kBlack);
    if (_score) {
        _score->draw_range(_score_bounds, 0, _typed_chars);
    }
>>>>>>> 66945662
    Rect interface_bounds = _message_bounds;
    interface_bounds.offset(_pix_bounds.left, _pix_bounds.top);
    draw_interface_item(_data_item, KEYBOARD_MOUSE);

    vector<inlinePictType> inline_pict;
    draw_text_in_rect(interface_bounds, _message, kLarge, GOLD, inline_pict);

    RgbColor bracket_color = GetRGBTranslateColorShade(GOLD, VERY_LIGHT);
    Rect bracket_bounds = _score_bounds;
    bracket_bounds.inset(-2, -2);
    draw_vbracket(Rects(), bracket_bounds, bracket_color);
}

void DebriefingScreen::mouse_down(const MouseDownEvent& event) {
    static_cast<void>(event);
    if (_state == DONE) {
        stack()->pop(this);
    }
}

void DebriefingScreen::key_down(const KeyDownEvent& event) {
    static_cast<void>(event);
    if (_state == DONE) {
        stack()->pop(this);
    }
}

void DebriefingScreen::gamepad_button_down(const GamepadButtonDownEvent& event) {
    static_cast<void>(event);
    if (_state == DONE) {
        stack()->pop(this);
    }
}

bool DebriefingScreen::next_timer(int64_t& time) {
    if (_state == TYPING) {
        time = _next_update;
        return true;
    }
    return false;
}

void DebriefingScreen::fire_timer() {
    if (_state != TYPING) {
        throw Exception(format("DebriefingScreen::fire_timer() called but _state is {0}", _state));
    }
    PlayVolumeSound(kTeletype, kMediumLowVolume, kShortPersistence, kLowPrioritySound);
    int64_t now = now_usecs();
    while (_next_update <= now) {
        if (_typed_chars < _score->size()) {
            _next_update += kTypingDelay;
            ++_typed_chars;
        } else {
            _next_update = 0;
            _state = DONE;
            break;
        }
    }
}

LabeledRect DebriefingScreen::initialize(int text_id, bool do_score) {
    Resource rsrc("text", "txt", text_id);
    _message.assign(utf8::decode(rsrc.data()));

    int text_height = GetInterfaceTextHeightFromWidth(_message, kLarge, kTextWidth);
    Rect text_bounds(0, 0, kTextWidth, text_height);
    if (do_score) {
        text_bounds.bottom += kScoreTableHeight;
    }
    text_bounds.center_in(viewport);

    LabeledRect data_item = interface_item(text_bounds);
    _pix_bounds = pix_bounds(data_item);
    _message_bounds = text_bounds;
    _message_bounds.offset(-_pix_bounds.left, -_pix_bounds.top);
    return data_item;
}

String DebriefingScreen::build_score_text(
        int your_length, int par_length, int your_loss, int par_loss, int your_kill,
        int par_kill) {
    Resource rsrc("text", "txt", 6000);
    String text(utf8::decode(rsrc.data()));

    StringList strings(6000);

    const int your_mins = your_length / 60;
    const int your_secs = your_length % 60;
    const int par_mins = par_length / 60;
    const int par_secs = par_length % 60;
    const int your_score = score(your_length, par_length, your_loss, par_loss, your_kill, par_kill);
    const int par_score = 100;

    string_replace(&text, strings.at(0), your_mins);
    string_replace(&text, strings.at(1), dec(your_secs, 2));
    if (par_length > 0) {
        string_replace(&text, strings.at(2), par_mins);
        String secs_string;
        print(secs_string, format(":{0}", dec(par_secs, 2)));
        string_replace(&text, strings.at(3), secs_string);
    } else {
        StringList data_strings(6002);
        string_replace(&text, strings.at(2), data_strings.at(8));  // = "N/A"
        string_replace(&text, strings.at(3), "");
    }
    string_replace(&text, strings.at(4), your_loss);
    string_replace(&text, strings.at(5), par_loss);
    string_replace(&text, strings.at(6), your_kill);
    string_replace(&text, strings.at(7), par_kill);
    string_replace(&text, strings.at(8), your_score);
    string_replace(&text, strings.at(9), par_score);
    return text;
}

void print_to(sfz::PrintTarget out, DebriefingScreen::State state) {
    switch (state) {
      case DebriefingScreen::TYPING:
        print(out, "TYPING");
        return;
      case DebriefingScreen::DONE:
        print(out, "DONE");
        return;
    }
    print(out, static_cast<int64_t>(state));
}

}  // namespace antares<|MERGE_RESOLUTION|>--- conflicted
+++ resolved
@@ -158,15 +158,10 @@
 
 void DebriefingScreen::draw() const {
     next()->draw();
-<<<<<<< HEAD
     Rects().fill(_pix_bounds, RgbColor::kBlack);
-    _score->draw_range(_score_bounds, 0, _typed_chars);
-=======
-    VideoDriver::driver()->fill_rect(_pix_bounds, RgbColor::kBlack);
     if (_score) {
         _score->draw_range(_score_bounds, 0, _typed_chars);
     }
->>>>>>> 66945662
     Rect interface_bounds = _message_bounds;
     interface_bounds.offset(_pix_bounds.left, _pix_bounds.top);
     draw_interface_item(_data_item, KEYBOARD_MOUSE);
