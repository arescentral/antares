--- conflicted
+++ resolved
@@ -346,20 +346,12 @@
         [ { "target_name": "libantares-mac"
           , "type": "static_library"
           , "sources":
-<<<<<<< HEAD
-            [ "src/mac/core-foundation.cpp"
+            [ "src/mac/audio-file.cpp"
+            , "src/mac/core-foundation.cpp"
             , "src/mac/core-opengl.cpp"
             , "src/mac/fullscreen.cpp"
             , "src/mac/http.cpp"
             , "src/mac/windowed.cpp"
-=======
-            [ "src/cocoa/audio-file.cpp"
-            , "src/cocoa/core-foundation.cpp"
-            , "src/cocoa/core-opengl.cpp"
-            , "src/cocoa/fullscreen.cpp"
-            , "src/cocoa/http.cpp"
-            , "src/cocoa/windowed.cpp"
->>>>>>> abcac233
             ]
           , "dependencies":
             [ "<(DEPTH)/ext/libpng-gyp/libpng.gyp:libpng"
